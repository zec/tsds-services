--- conflicted
+++ resolved
@@ -370,10 +370,7 @@
             password => $rw_user->{'password'},
 	    socket_timeout_ms => 120 * 1000	    
         );
-<<<<<<< HEAD
-=======
-	$mongo->query_timeout(300 * 1000);
->>>>>>> f24c2ace
+
     };
     if($@){
         die "Could not connect to Mongo: $@";
