package GRNOC::TSDS::MeasurementDecommer;

use Moo;
use Types::Standard qw( Int );

use GRNOC::Config;
use GRNOC::CLI;
use GRNOC::Log;

use GRNOC::TSDS::RedisLock;
use GRNOC::TSDS::Constants;

use MongoDB;
use Parallel::ForkManager;
use List::MoreUtils qw( natatime );
use Try::Tiny;

use Data::Dumper;

### required attributes ###

has config_file => ( is => 'ro',
                     required => 1 );

### attributes ###

has database => ( is => 'rw' );
		  

### internal attributes ###

has config => ( is => 'rwp' );

has now   => ( is => 'rwp' );

has mongo => ( is => 'rwp' );

has max_procs => ( is => 'rwp',
		   isa => Int );

### constructor builder ###

sub BUILD {

    my ( $self ) = @_;

    # create and store config object
    my $config = GRNOC::Config->new( config_file => $self->config_file,
                                     force_array => 0 );

    $self->_set_config( $config );

    # connect to mongo
    $self->_mongo_connect();

    # figure out max procs
    my $max_procs = $self->config()->get('/config/decom/@max_procs');
    $self->_set_max_procs($max_procs);

    # determine current timestamp
    $self->_set_now( time() );

    return $self;
}

### public methods ###

sub decom_metadata {
    my ( $self ) = @_;
 
    my @dbs = $self->mongo()->database_names;

    my $expired = {};

    foreach my $db_name (@dbs){

	# skip known non tsds ones
	next if ($db_name eq 'admin' || $db_name eq 'config');

	# skip if we have a specified one and this isn't it
	next if ($self->database() && $db_name ne $self->database());

	my $db = $self->mongo()->get_database($db_name);

	my $metadata;
	try {
	    $metadata = $db->get_collection('metadata')->find_one();
	}
	catch {
	    log_error("Unable to query metadata for $db_name, skipping: $_");
	};

	if (! $metadata){
	    log_debug("Skipping $db_name due to no metadata");
	    next;
	}

	my $expire_after = $metadata->{'expire_after'};

	if (! $expire_after || $expire_after !~ /^\d+$/){
	    log_info("Skipping $db_name due to no or malformed expire_after in metadata");
	    next;
	}

	my $num_expired = $self->_process_db($db_name, $db, $expire_after);

	$expired->{$db_name} = $num_expired;
    }

    return $expired;
}

sub _process_db {
    my ( $self, $db_name, $db, $expire_after ) = @_;

    log_debug("processing database $db_name with expire $expire_after");
    
    my $data         = $db->get_collection( 'data' );
    my $measurements = $db->get_collection( 'measurements' );
    
    my $now = $self->now();
    my $expired_time = $now - $expire_after;

    log_debug( "retrieving all active measurements in database $db_name" );

    my @measurements = $measurements->find( {'end' => undef} )->hint( 'end_1' )->all();

    log_info("found " . scalar(@measurements) . " measurements");

    # no active measurements?
    if ( @measurements == 0 ) {
	log_info( "$db_name has no active measurements, skipping" );
	return 0;
    }

    log_debug( "retrieving all recent doc ids in database $db_name" );
    
    my %recent_data;

    my $offset = 0;
    my $limit  = 1000;
    my @seen;

    my $id_time = $expired_time - $expire_after;
    my $id_oid  = sprintf("%X", $id_time) . ("0" x 16);
    
    my $id = MongoDB::OID->new(value => $id_oid);

    my $ids = $db->run_command(["distinct" => 'data',
				"key"      => '_id',
				"query"    => {'_id' => {'$gte' => $id}}
			       ])->{'values'};


    log_info("found " . scalar(@$ids) . " recent data documents");

    my $i = 0;
    foreach my $id (@$ids){
	if (++$i % 1000 == 0){
	    log_debug("Operated on $i ids");
	}

	my $data_doc = $data->find({"_id" => $id})	    
	    ->hint('_id_')
	    ->fields({"identifier" => 1, "end" => 1})->next();

	my $identifier = $data_doc->{'identifier'};
	my $data_end   = $data_doc->{'end'};

	my $existing = $recent_data{$identifier};
	
	if (! defined $existing || 
	    $existing->{'_id'}->get_time() < $id->get_time() ){ 
	    
	    $recent_data{$identifier} = {'_id' => $id,
					 'identifier' => $identifier,
					 'end'  => $data_end};
	}
    }

    my $max_procs = $self->max_procs();

    # kind of a dirty hack to make natatime happy
    # if the number of active measurements is < our max procs, reduce
    # max procs to that number
    if ( @measurements < $max_procs ) {
        $max_procs = @measurements;
    }

    my $forker = Parallel::ForkManager->new( $max_procs );

    # keep track of how many total things we're decomming
    my $total_decommed = 0;
    $forker->run_on_finish( sub {
	my ($pid, $exit_code, $ident, $exit, $dump, $data) = @_;
	if (ref $data){
	    $total_decommed += $data->[0];
	}
    });
    
    # divide up all measurements by total number of processes we are told to use
    my $it = natatime( scalar( @measurements ) / $max_procs, @measurements ); 

    while ( my @block = $it->() ) {

        # fork a child process to handle this set
        my $pid = $forker->start() and next;

	my $num_decommed = 0;

	try {

	    # reconnect after fork
	    my $mongo = $self->_mongo_connect();
	    $db = $mongo->get_database( $db_name );
	    $measurements = $db->get_collection( 'measurements' );
	    $data = $db->get_collection( 'data' );	

	    my $redislock = GRNOC::TSDS::RedisLock->new(config => $self->config());

	    foreach my $doc ( @block ) {
		
		my $identifier = $doc->{'identifier'};
		
		log_debug( "handling identifier $identifier in database $db_name" );

		# need to grab the lock and then fetch the measurement again to make sure it's still
		# decom, something could have come along and updated it since we last fetched it
		my $lock = $redislock->lock(type       => $db_name,
					    collection => "measurements",
					    identifier => $identifier);
		if (! $lock){
		    log_warn("Unable to lock $identifier in $db_name, skipping");
		    next;
		}

		# now that it's locked re-fetch the undef doc again in case something 
		# else had touched it in between
		$doc = $measurements->find_one({'end' => undef, 'identifier' => $identifier});

		if (! $doc){
		    log_warn("Doc for $identifier stopped being undef between first and second fetch, skipping");
		    $redislock->unlock($lock);
		    next;
		}

		my $recent_doc = $recent_data{$identifier};

		# if we can't find the most recent doc by opportunistically looking at the last set of highrest
		# data docs, we need to do a slightly deeper scan to find the last "end" date of the data
		# This should be very uncommon
		if ( !defined( $recent_doc ) ) {
		    $num_decommed++;

		    my $ends = $db->run_command(["distinct" => 'data',
						 "key"      => 'end',
						 "query"    => {'identifier' => $identifier}
						])->{'values'};

		    @$ends = sort {$b <=> $a} @$ends;

		    my $last_end = $ends->[0];
		    
		    # If we can't find any docs, we have to just assume $now is the end point. I don't
		    # think this should ever be true but safety first
		    if (! defined $last_end){
			$last_end = $now;
		    }	    

		    log_debug( "no recent data doc found for identifier $identifier in database $db_name, decomming it at $last_end" );

		    $self->_decom_doc( doc        => $doc,
				       collection => $measurements,
				       end        => $last_end );
		    
		}
		else {
		    # MongoDB stores the document creation time as part of the _id field
		    # which is always there, so we can use this to figure out whether any documents
		    # have been created for this recently. It's a rough approximation of whether
		    # the measurement is still receiving data or not to the document width
		    # granularity. A more precise system may need to be designed at a future
		    # point
		    my $created_at = $recent_doc->{'_id'}->get_time();
		    my $doc_end    = $recent_doc->{'end'};

		    log_debug("$db_name / $identifier most recent created at = $created_at");
		    
		    # safety check, I don't think this be possible to hit but just in case since
		    # the consequences would be bad
		    if (! $created_at){
		    	log_error("Unable to determine time from _id field for $identifier in $db_name");
		    }
		    elsif ( $created_at < $expired_time ) {			
		    	$num_decommed++;			
			
		    	log_debug( "identifier $identifier in database $db_name most recent document was created at $created_at which is earlier than the last expiration time at $expired_time" );		
			
		    	$self->_decom_doc( doc        => $doc,
		    			   collection => $measurements,
		    			   end        => $doc_end );
		    }
		}
		
		# release our lock now that we're done
		$redislock->unlock($lock);
	    }
	}

	catch {

	    log_error( "Exception occurred in subprocess: $_" );
	};

	$forker->finish(0, [$num_decommed]);
    }
    
    $forker->wait_all_children();

    return $total_decommed;
}

sub _decom_doc {
    my ( $self, %args) = @_;

    my $doc = $args{'doc'};
    my $collection = $args{'collection'};
    my $end = $args{'end'};

    if (! defined $end){
	log_warn("Missing end time to _decom_doc, bailing on request");
	return;
    }

    my $doc_start = $doc->{'start'};

    $collection->delete_one( {'_id' => $doc->{'_id'}} );

    # we can't set the end to before this doc started, this is kind of a weird case
    # but would put us into a strange measurements state so checking for it here.
    # no need to insert the new version, this one was just wrong
    if ($end < $doc_start){
	log_info("Leaving document for identifier = " . $doc->{'identifier'} . " removed because start $doc_start would be greater than proposed end of $end");
	return;
    }

    # we cannot update the 'end' field, so we need to remove and insert with the updated 'end'
    delete $doc->{'_id'};
    $doc->{'end'} = $end;
    $collection->insert_one( $doc );
}


sub _mongo_connect {

    my ( $self ) = @_;

    my $mongo_host = $self->config->get( '/config/mongo/@host' );
    my $mongo_port = $self->config->get( '/config/mongo/@port' );
    my $rw_user    = $self->config->get( "/config/mongo/readwrite" );

    log_debug( "Connecting to MongoDB $mongo_host:$mongo_port." );
    log_debug( "Connecting to MongoDB as readwrite on $mongo_host:$mongo_port." );

    my $mongo;
    eval {
        $mongo = MongoDB::MongoClient->new(
            host => "$mongo_host:$mongo_port",     
            username => $rw_user->{'user'},
            password => $rw_user->{'password'},
	    socket_timeout_ms => 120 * 1000	    
        );
<<<<<<< HEAD
=======

>>>>>>> b1778eeb
    };
    if($@){
        die "Could not connect to Mongo: $@";
    }

    $self->_set_mongo( $mongo );
}

1;<|MERGE_RESOLUTION|>--- conflicted
+++ resolved
@@ -370,10 +370,7 @@
             password => $rw_user->{'password'},
 	    socket_timeout_ms => 120 * 1000	    
         );
-<<<<<<< HEAD
-=======
-
->>>>>>> b1778eeb
+
     };
     if($@){
         die "Could not connect to Mongo: $@";
